--- conflicted
+++ resolved
@@ -1,10 +1,10 @@
 import { h, render, Component } from 'preact';
 import '../src/index';
-import { flashMessage } from '../src';
+import { flashMessage, modal, modalAlert, modalPrompt, modalConfirm } from '../src';
 
 const users = [
     { id: '1', name: 'Jan Kowalski' },
-    { id: '2', name: 'John Smith' }
+    { id: '2', name: 'John Smith' },
 ];
 
 
@@ -17,7 +17,7 @@
 const article = {
     id: 'abc',
     title: 'aaa',
-    userId: '1'
+    userId: '1',
 };
 
 async function getUser(userId) {
@@ -37,13 +37,34 @@
     render() {
         return (
             <>
-<<<<<<< HEAD
+                <sw-datetime-input name="datbezEventaeAndTime" onchangeEvent={e => {
+                    console.log('Taki stan chciałem zapisać:', e.detail.value);
+                    console.log('a taki jest obecny state:', this.state);
+                    this.setState({ 'val': e.detail.value });
+                }} date={true} time={true} customProp="lalala" val={this.state.val || 1635347290788} />
+
+                <sw-datetime-input name="dateAndTime" date={true} time={true}
+                    onchangeEvent={e => { console.log('HANDLED EVENT: ', e); }} customProp="lalala"
+                    value="1635347290788" />
+
+                <sw-datetime-input name="dateOnly" date={true}
+                    onchangeEvent={e => { console.log('HANDLED EVENT: ', e); }} customProp="lalala"
+                    value="-62101382400000" />
+
+                <sw-datetime-input name="timeOnly" time={true}
+                    onchangeEvent={e => { console.log('HANDLED EVENT: ', e); }} customProp="lalala"
+                    val={1243258883777} />
+
+                <sw-datetime-input name="timeOnly" time={true}
+                    onchangeEvent={e => { console.log('HANDLED EVENT: ', e); }} customProp="lalala" val={1243258883777}
+                    secs={true} />
+
                 <sw-select config={{
                     name: 'test',
                     sourceFn: searchForUsers,
                     labelField: 'name',
                     initialOptions: [this.state.initialUser],
-                    minimumCharLengthTrigger: 2
+                    minimumCharLengthTrigger: 2,
                 }} onchange={setUser} />
 
                 <h2 style="cursor: pointer" onClick={async () => {
@@ -79,7 +100,7 @@
                         title: 'Danger!',
                         text: 'You are not allowed to view this content!',
                         buttonLabel: 'OK',
-                        icon: 'cross'
+                        icon: 'cross',
                     });
 
                     console.log(alert);
@@ -92,30 +113,11 @@
                         text: 'Please enter your name',
                         placeholder: 'name',
                         initialValue: '',
-                        icon: 'user'
+                        icon: 'user',
                     });
 
                     console.log(name);
                 }}>Modal Prompt CLICK ME!</h3>
-
-=======
-                <sw-datetime-input name='datbezEventaeAndTime' onchangeEvent={e => {
-                    console.log('Taki stan chciałem zapisać:', e.detail.value)
-                    console.log('a taki jest obecny state:', this.state)
-                    this.setState({'val': e.detail.value});
-                }} date={true} time={true} customProp='lalala' val={this.state.val || 1635347290788}></sw-datetime-input>
-                <sw-datetime-input name='dateAndTime' date={true} time={true} onchangeEvent={e => { console.log("HANDLED EVENT: ", e) }} customProp='lalala' value='1635347290788'></sw-datetime-input>
-                <sw-datetime-input name='dateOnly' date={true} onchangeEvent={e => { console.log("HANDLED EVENT: ", e) } } customProp='lalala' value='-62101382400000'></sw-datetime-input>
-                <sw-datetime-input name='timeOnly' time={true} onchangeEvent={e => { console.log("HANDLED EVENT: ",e) }} customProp='lalala' val={1243258883777}></sw-datetime-input>
-                <sw-datetime-input name='timeOnly' time={true} onchangeEvent={e => { console.log("HANDLED EVENT: ",e) }} customProp='lalala' val={1243258883777} secs={true}></sw-datetime-input>
-                <sw-text-input name='tralala'></sw-text-input>
-                <h2 style="cursor: pointer" onClick={() => {
-                    flashMessage('Info flash message', 'info');
-                    flashMessage('Success flash message', 'success');
-                    flashMessage('Warning flash message', 'warning');
-                    flashMessage('Error flash message', 'error');
-                }}>Click here to test flash messages</h2>
->>>>>>> 61afc2d9
                 <p>Lorem ipsum dolor sit amet, consectetur adipisicing elit. Aliquam distinctio, excepturi iste nostrum
                     odit quibusdam quisquam sunt tempore ullam voluptates. Aperiam commodi debitis doloremque, error et
                     hic in mollitia nemo numquam rem, tempora ut vel? Debitis dolorem excepturi illo non odit provident
@@ -134,17 +136,17 @@
                 <sw-select config={{
                     name: 'lalalaA',
                     initialOptions: ['quisquam sapiente veritatis. Aliquid explicabo id molestiae quaerat repellendus ullam',
-                        'dwa', 'trzy', 'cztery', 'dwa', 'trzy', 'cztery']
+                        'dwa', 'trzy', 'cztery', 'dwa', 'trzy', 'cztery'],
                 }} />
                 <sw-select config={{
                     name: 'lalalaA',
                     initialOptions: ['quisquam sapiente veritatis. Aliquid explicabo id molestiae quaerat repellendus ullam',
-                        'dwa', 'trzy', 'cztery', 'dwa', 'trzy', 'cztery']
+                        'dwa', 'trzy', 'cztery', 'dwa', 'trzy', 'cztery'],
                 }} />
                 <sw-select config={{
                     name: 'lalalaA',
                     initialOptions: ['quisquam sapiente veritatis. Aliquid explicabo id molestiae quaerat repellendus ullam',
-                        'dwa', 'trzy', 'cztery', 'dwa', 'trzy', 'cztery']
+                        'dwa', 'trzy', 'cztery', 'dwa', 'trzy', 'cztery'],
                 }} />
                 <p>in laudantium officia quam, quas quasi quidem, sequi
                     vero. Alias animi aperiam consectetur distinctio dolore ea eligendi fugiat itaque magnam maxime
@@ -174,7 +176,6 @@
                     placeat porro provident quaerat repudiandae, totam voluptate voluptatem voluptatum? Corporis quaerat
                     quisquam sed. Alias earum nemo, nisi quod similique tempora unde veniam! Ab aliquam amet asperiores
                     cumque deleniti earum, eius eum expedita facilis impedit, inventore nihil omnis, porro qui sed
-<<<<<<< HEAD
                     voluptate voluptatum. Animi commodi consectetur eos ipsam magni qui reiciendis sit vitae?
                 </p>
 
@@ -186,7 +187,7 @@
                 <sw-select config={{
                     name: 'BBBBBB',
                     initialOptions: ['quisquam sapiente veritatis. Aliquid explicabo id molestiae quaerat repellendus ullam',
-                        'dwa', 'trzy', 'cztery', 'dwa', 'trzy', 'cztery']
+                        'dwa', 'trzy', 'cztery', 'dwa', 'trzy', 'cztery'],
                 }} />
                 <h3 style="cursor: pointer" onClick={async () => {
                     const userAccepted = await modalConfirm({
@@ -194,25 +195,11 @@
                         text: 'Do you accept the license?',
                         okLabel: 'Yes',
                         cancelLabel: 'No',
-                        icon: 'question-mark'
+                        icon: 'question-mark',
                     });
 
                     console.log(userAccepted);
                 }}>Modal Confirm CLICK ME!</h3>
-=======
-                    voluptate voluptatum. Animi commodi consectetur eos ipsam magni qui reiciendis sit vitae? Accusamus
-                    aliquid iusto libero nemo saepe. At deserunt ex hic laboriosam maiores necessitatibus neque optio
-                    quos recusandae unde. Fuga iusto magnam nulla, tenetur vel vero? Aliquid blanditiis consequuntur
-                    eveniet, magnam nesciunt nobis voluptas. A beatae, debitis deleniti doloribus fuga fugit labore odio
-                    quos ratione ut. Corporis doloribus, ducimus, explicabo facere, iste magni nobis perferendis quaerat
-                    quo repellendus sapiente sequi sit soluta sunt suscipit tempora tempore. Dolor et incidunt quae
-                    rerum. Ab alias, esse hic magnam veritatis vitae voluptas. A aliquam aperiam at beatae enim, est
-                    eveniet ex, excepturi exercitationem, laboriosam minus porro quae rem sit suscipit tempore ullam
-                    vero. Aperiam aut culpa dicta distinctio dolores doloribus earum et facere, facilis fugit impedit
-                    ipsum labore optio, porro reiciendis rem repellat rerum sapiente sit unde veritatis, voluptas
-                    voluptatum! Ab aliquam asperiores autem cupiditate earum eveniet explicabo ipsum itaque iusto minus
-                    modi, neque nostrum, officia, vitae.</p>
->>>>>>> 61afc2d9
             </>
         );
     }
