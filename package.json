{
    "name": "@7willows/sw-lib",
<<<<<<< HEAD
    "version": "2.3.10",
=======
    "version": "2.3.7",
>>>>>>> fb41fe9a
    "license": "MIT",
    "main": "dist/build.js",
    "scripts": {
        "build": "esbuild src/index.ts --bundle  --outfile=dist/build.js --sourcemap --loader:.css=text --format=esm",
        "build:dev": "esbuild src/test-client/index.jsx --bundle --outfile=src/test-client/build.js --sourcemap --jsx-factory=h --jsx-fragment=Fragment --inject:./preact-shim.js --loader:.css=text",
        "build:prod": "npm run build -- --minify --sourcemap --target=chrome96,firefox91,safari15,edge96",
        "build:watch": "concurrently \"npm run build -- --watch\" \"tsc --watch\"",
        "build:watch:dev": "npm run build:dev -- --watch",
        "test-client": "live-server . --open=/src/test-client/index.html --watch=dist/,src/**/*.html, src/**/*.css",
        "dev": "concurrently --kill-others \"live-server test-client\" \"npm run build:watch:dev\"",
        "lint": "eslint src/"
    },
    "types": "src/index.ts",
    "devDependencies": {
<<<<<<< HEAD
=======
        "@types/lodash": "^4.14.177",
        "@types/moment": "^2.13.0",
        "@types/preact-custom-element": "^4.0.1",
>>>>>>> fb41fe9a
        "concurrently": "^6.2.1",
        "esbuild": "^0.15.7",
        "eslint": "^7.32.0",
        "live-server": "^1.2.1",
        "lodash": "^4.17.21",
        "preact": "^10.5.14",

        "to-no-case": "^1.0.2",
        "typescript": "^4.5.4"
    },
    "jest": {
        "preset": "jest-preset-preact",
        "setupFiles": [
            "<rootDir>/tests/__mocks__/browserMocks.js",
            "<rootDir>/tests/__mocks__/setupTests.js"
        ]
    },
    "dependencies": {
        "lodash-es": "^4.17.21",
        "ts-pattern": "^3.3.4",
        "preact-custom-element": "^4.2.1",
        "@types/lodash": "^4.14.177",
        "@types/moment": "^2.13.0",
        "@types/preact-custom-element": "^4.0.1"
    }
}<|MERGE_RESOLUTION|>--- conflicted
+++ resolved
@@ -1,10 +1,6 @@
 {
     "name": "@7willows/sw-lib",
-<<<<<<< HEAD
-    "version": "2.3.10",
-=======
-    "version": "2.3.7",
->>>>>>> fb41fe9a
+    "version": "2.3.11",
     "license": "MIT",
     "main": "dist/build.js",
     "scripts": {
@@ -19,28 +15,14 @@
     },
     "types": "src/index.ts",
     "devDependencies": {
-<<<<<<< HEAD
-=======
-        "@types/lodash": "^4.14.177",
-        "@types/moment": "^2.13.0",
-        "@types/preact-custom-element": "^4.0.1",
->>>>>>> fb41fe9a
         "concurrently": "^6.2.1",
         "esbuild": "^0.15.7",
         "eslint": "^7.32.0",
         "live-server": "^1.2.1",
         "lodash": "^4.17.21",
         "preact": "^10.5.14",
-
         "to-no-case": "^1.0.2",
         "typescript": "^4.5.4"
-    },
-    "jest": {
-        "preset": "jest-preset-preact",
-        "setupFiles": [
-            "<rootDir>/tests/__mocks__/browserMocks.js",
-            "<rootDir>/tests/__mocks__/setupTests.js"
-        ]
     },
     "dependencies": {
         "lodash-es": "^4.17.21",
