{
    "name": "@7willows/sw-lib",
<<<<<<< HEAD
    "version": "2.3.1",
    "license": "UNLICENSED",
=======
    "version": "2.1.4",
    "license": "MIT",
>>>>>>> 48cb38d2
    "main": "dist/build.js",
    "scripts": {
        "build": "esbuild src/index.ts --bundle  --outfile=dist/build.js --sourcemap --jsx-factory=h --jsx-fragment=Fragment --inject:./preact-shim.js --loader:.css=text --format=esm",
        "build:dev": "esbuild src/test-client/index.jsx --bundle --outfile=src/test-client/build.js --sourcemap --jsx-factory=h --jsx-fragment=Fragment --inject:./preact-shim.js --loader:.css=text",
        "build:prod": "npm run build -- --minify --sourcemap --target=chrome96,firefox91,safari15,edge96",
        "build:watch": "concurrently \"npm run build -- --watch\" \"tsc --watch\"",
        "build:watch:dev": "npm run build:dev -- --watch",
        "test-client": "live-server . --open=/src/test-client/index.html --watch=dist/,src/**/*.html, src/**/*.css",
        "dev": "concurrently --kill-others \"live-server test-client\" \"npm run build:watch:dev\"",
        "lint": "eslint src/"
    },
    "types": "src/index.ts",
    "repository": {
        "type": "git",
        "url": "git+ssh://git@gitlab.com/7willows/sw-lib.git"
    },
    "bugs": {
        "url": "https://gitlab.com/7willows/sw-lib/issues"
    },
    "publishConfig": {
        "@7willows:registry": "https://gitlab.com/api/v4/projects/29228786/packages/npm/"
    },
    "homepage": "https://gitlab.com/7willows/sw-lib#readme",
    "devDependencies": {
        "@7willows/eslint-config-7w": "^1.0.3",
        "@types/lodash": "^4.14.177",
        "@types/moment": "^2.13.0",
        "@types/preact-custom-element": "^4.0.1",
        "concurrently": "^6.2.1",
        "esbuild": "^0.14.25",
        "eslint": "^7.32.0",
        "live-server": "^1.2.1",
        "lodash": "^4.17.21",
        "preact": "^10.5.14",
        "preact-custom-element": "^4.2.1",
        "to-no-case": "^1.0.2",
        "typescript": "^4.5.4"
    },
    "jest": {
        "preset": "jest-preset-preact",
        "setupFiles": [
            "<rootDir>/tests/__mocks__/browserMocks.js",
            "<rootDir>/tests/__mocks__/setupTests.js"
        ]
    },
    "dependencies": {
        "lodash-es": "^4.17.21",
        "ts-pattern": "^3.3.4"
    }
}<|MERGE_RESOLUTION|>--- conflicted
+++ resolved
@@ -1,12 +1,8 @@
 {
     "name": "@7willows/sw-lib",
-<<<<<<< HEAD
     "version": "2.3.1",
-    "license": "UNLICENSED",
-=======
     "version": "2.1.4",
     "license": "MIT",
->>>>>>> 48cb38d2
     "main": "dist/build.js",
     "scripts": {
         "build": "esbuild src/index.ts --bundle  --outfile=dist/build.js --sourcemap --jsx-factory=h --jsx-fragment=Fragment --inject:./preact-shim.js --loader:.css=text --format=esm",
