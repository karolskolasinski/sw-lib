--- conflicted
+++ resolved
@@ -1,10 +1,6 @@
 {
     "name": "@7willows/sw-lib",
-<<<<<<< HEAD
-    "version": "2.0.1",
-=======
     "version": "2.0.2",
->>>>>>> 28ac0dd7
     "license": "UNLICENSED",
     "main": "dist/build.js",
     "scripts": {
